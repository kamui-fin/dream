--- conflicted
+++ resolved
@@ -78,11 +78,7 @@
             self.buckets[bucket_idx].push_back(node);
         } else if !already_exists && is_full {
             // ping front of list and go from there
-<<<<<<< HEAD
-            return true;
-=======
             // if ping
->>>>>>> a3388e92
         } else {
             self.buckets[bucket_idx].push_back(node);
         }
