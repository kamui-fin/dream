use anyhow::Context;
use anyhow::{anyhow, Result};
use byteorder::{BigEndian, ByteOrder};
use futures::future;
use futures::StreamExt;
use lazy_static::lazy_static;
use log::trace;
use log::warn;
use rand::{distributions::Alphanumeric, thread_rng, Rng};
use serde::{Deserialize, Deserializer};
use serde_bytes::ByteBuf;
use sha1::digest::typenum::Bit;
use std::collections::HashMap;
use std::fmt;
use std::hash::Hash;
use std::net::{IpAddr, Ipv4Addr};
use std::{collections::VecDeque, net::SocketAddr, ops::Range, sync::Arc, time::Duration};
use tokio::sync::mpsc::Receiver;
use tokio::sync::{mpsc, Mutex};

use log::{error, info};
use tokio::{
    io::{AsyncReadExt, AsyncWriteExt},
    net::TcpStream,
    sync::mpsc::Sender,
    time::timeout,
};

use crate::bittorrent::BitTorrent;
use crate::piece;
use crate::piece::PieceStore;
use crate::tracker::TrackerResponse;
use crate::{
    msg::{Message, MessageType},
    piece::{BitField, BLOCK_SIZE},
    utils::slice_to_u32_msb,
};

lazy_static! {
    pub static ref DREAM_ID: String = thread_rng()
        .sample_iter(&Alphanumeric)
        .take(20)
        .map(char::from)
        .collect();
}

const MAX_PIPELINE_SIZE: usize = 4;

#[derive(Clone, Debug, PartialEq, Eq, Hash)]
pub struct ConnectionInfo {
    ip: Ipv4Addr,
    port: u16,
}

fn ip_to_ipv4(ip: IpAddr) -> Option<Ipv4Addr> {
    match ip {
        IpAddr::V4(ipv4) => Some(ipv4),
        IpAddr::V6(_) => None,
    }
}

impl ConnectionInfo {
    pub fn new(ip: Ipv4Addr, port: u16) -> Self {
        Self { ip, port }
    }

    pub fn addr(&self) -> SocketAddr {
        SocketAddr::new(std::net::IpAddr::V4(self.ip), self.port)
    }

    pub fn from_addr(addr: SocketAddr) -> Self {
        Self {
            ip: ip_to_ipv4(addr.ip()).unwrap(),
            port: addr.port(),
        }
    }
}

pub fn deserialize_peers<'de, D>(deserializer: D) -> Result<Vec<ConnectionInfo>, D::Error>
where
    D: Deserializer<'de>,
{
    let bytes: ByteBuf = Deserialize::deserialize(deserializer)?;
    let mut peers = vec![];
    for curr_chunk in bytes.chunks(6) {
        if curr_chunk.len() == 6 {
            let ip = Ipv4Addr::new(curr_chunk[0], curr_chunk[1], curr_chunk[2], curr_chunk[3]);
            let port = u16::from_be_bytes([curr_chunk[4], curr_chunk[5]]);
            peers.push(ConnectionInfo::new(ip, port))
        }
    }
    Ok(peers)
}

struct PeerSession {
    // pertaining to connection
    conn: Arc<Mutex<TcpStream>>,
    sender: mpsc::Sender<Message>,
    recv_msg: Arc<Mutex<mpsc::Receiver<Message>>>,
}

impl PeerSession {
    async fn new_session(
        sender: mpsc::Sender<Message>,
        recv_msg: mpsc::Receiver<Message>,
        peer: ConnectionInfo,
        info_hash: &[u8; 20],
    ) -> anyhow::Result<Self> {
        let conn = Self::peer_handshake(peer.clone(), info_hash).await?;
        let conn = Arc::new(Mutex::new(conn));
        Ok(Self {
            conn,
            sender,
            recv_msg: Arc::new(Mutex::new(recv_msg)),
        })
    }

    pub async fn peer_handshake(peer: ConnectionInfo, info_hash: &[u8; 20]) -> Result<TcpStream> {
        info!("Initiating peer handshake with {:#?}", peer);

        let mut handshake = [0u8; 68];
        handshake[0] = 19;
        handshake[1..20].copy_from_slice(b"BitTorrent protocol");
        handshake[28..48].copy_from_slice(info_hash);
        handshake[48..68].copy_from_slice(DREAM_ID.as_bytes());

        let connect_timeout = Duration::from_secs(1);
        let mut stream = match timeout(connect_timeout, TcpStream::connect(peer.addr())).await {
            Ok(Ok(stream)) => {
                info!("Connection established");
                stream
            }
            Ok(Err(e)) => {
                error!("Failed to connect: {}", e);
                return Err(anyhow!(e));
            }
            Err(_) => {
                error!("Connection attempt timed out");
                return Err(anyhow!("Connection timed out"));
            }
        };

        stream.write_all(&handshake).await?;

        let mut res = [0u8; 68];
        stream.read_exact(&mut res).await?;

        if res[0..20] == handshake[0..20] && res[28..48] == handshake[28..48] {
            trace!("Handshake successful with peer: {:#?}", peer);
            Ok(stream)
        } else {
            stream.shutdown().await?;
            error!("Handshake mismatch");
            Err(anyhow!("Handshake failed"))
        }
    }

    pub async fn start_listening(&mut self) {
        loop {
            let mut recv_msg_lock = self.recv_msg.lock().await;
            tokio::select! {
                Some(msg) = self.receive_message() => {
                    self.sender.send(msg).await;
                }
                Some(msg) = recv_msg_lock.recv() => {
                    self.send_message(msg).await;
                }
            }
        }
    }

    pub async fn send_message(&self, msg: Message) {
        self.conn
            .lock()
            .await
            .write_all(&msg.serialize())
            .await
            .unwrap();
    }

    pub async fn receive_message(&self) -> Option<Message> {
        let mut len_buf = [0u8; 4];
        let mut conn = self.conn.lock().await;

        conn.read_exact(&mut len_buf).await.ok();

        let msg_length = slice_to_u32_msb(&len_buf);

        if msg_length > 0 {
            let mut id_buf = [0u8; 1];
            conn.read_exact(&mut id_buf).await.ok()?;

            let mut payload_buf = vec![0u8; msg_length as usize];
            conn.read_exact(&mut payload_buf).await.ok()?;

            let incoming_msg = MessageType::from_id(Some(id_buf[0])).build_msg(payload_buf);

            // info!("Received msg from peer {:#?}", &self);

            return Some(incoming_msg);
        } else {
            Some(MessageType::KeepAlive.build_msg(vec![]))
        }
    }
}

pub struct RemotePeer {
    pub conn_info: ConnectionInfo,
    pub piece_lookup: BitField,
    pub am_choking: bool,      // = 1
    pub am_interested: bool,   // = 0
    pub peer_choking: bool,    // has this peer choked us? = 1
    pub peer_interested: bool, // is this peer interested in us? = 0

    pipeline: Vec<PipelineEntry>,
    buffer: VecDeque<PipelineEntry>,
}

impl fmt::Debug for RemotePeer {
    fn fmt(&self, f: &mut fmt::Formatter<'_>) -> fmt::Result {
        f.debug_struct("RemotePeer")
            .field("peer", &self.conn_info)
            // .field("pieces", &self.piece_lookup)
            // .field("am_interested", &self.am_interested)
            // .field("am_choking", &self.am_choking)
            // .field("peer_interested", &self.peer_interested)
            // .field("am_interested", &self.am_interested)
            // .field("queue", &self.buffer)
            .finish()
    }
}

#[derive(Clone)]

pub struct PipelineEntry {
    piece_id: u32,
    block_id: u32,
}

pub struct UnchokeMessage {
    pub peer: ConnectionInfo,
}

impl RemotePeer {
    fn from_peer(peer: ConnectionInfo, num_pieces: u32) -> Self {
        Self {
            conn_info: peer,
            piece_lookup: BitField::new(num_pieces),
            am_choking: true,
            am_interested: false,
            peer_choking: true,
            peer_interested: false,
            pipeline: Vec::new(),
            buffer: VecDeque::new(),
        }
    }
}

pub struct PeerManager {
    pub peers: Vec<RemotePeer>,
    piece_store: Arc<Mutex<PieceStore>>,

    queue: VecDeque<PipelineEntry>,

    // channels
    send_channels: HashMap<ConnectionInfo, Sender<Message>>,
    msg_tx: Sender<Message>, // only stored in case we want to add new peers dynamically
    msg_rx: Receiver<Message>,
    unchoke_tx: Sender<UnchokeMessage>,
}

impl PeerManager {
    // Initializes all the peers from the tracker response
    pub async fn connect_peers(
        peers_response: TrackerResponse,
        piece_store: Arc<Mutex<PieceStore>>,
        info_hash: &[u8; 20],
        num_pieces: u32,
        unchoke_tx: Sender<UnchokeMessage>,
    ) -> PeerManager {
        info!(
            "Attempting to connect to {} peers",
            peers_response.peers.len()
        );

        // the channel for receiving messages from peer sessions
        let (msg_tx, msg_rx) = mpsc::channel(500);

        let mut send_channels: HashMap<ConnectionInfo, Sender<Message>> = HashMap::new();

        let peers: Vec<_> = peers_response
            .peers
            .into_iter()
            .map(|peer| RemotePeer::from_peer(peer, num_pieces))
            .collect();

        info!("{:#?}", peers);

        for remote_peer in &peers {
            let info_hash_clone = info_hash.clone();
            let conn_info = remote_peer.conn_info.clone();
            let tx_clone = msg_tx.clone();

            // the channel for sending messages to this peer session
            let (send_msg, recv_msg) = mpsc::channel(500);

            send_channels.insert(conn_info.clone(), send_msg);

            tokio::spawn(async move {
                let session =
                    PeerSession::new_session(tx_clone, recv_msg, conn_info, &info_hash_clone).await;
                if let Ok(mut session) = session {
                    session.start_listening().await;
                }
            });
        }

        let queue = VecDeque::new();

        Self {
            peers,
            queue,
            send_channels,
            msg_tx,
            msg_rx,
            unchoke_tx,
            piece_store,
        }
    }

    pub async fn with_piece(&self, piece_idx: u32) -> Vec<&RemotePeer> {
        let mut result = Vec::new();
        for peer in &self.peers {
            info!("Trying to lock peer");
            info!("Successfully locked peer");
            if peer.piece_lookup.piece_exists(piece_idx) {
                result.push(peer);
            }
        }
        result
    }

    pub async fn find_or_create(&mut self, addr: SocketAddr, num_pieces: u32, info_hash: [u8; 20]) {
        if !self.peers.iter().any(|p| p.conn_info.addr() == addr) {
            let new_peer = RemotePeer::from_peer(ConnectionInfo::from_addr(addr), num_pieces);
            // launch new session

            // the channel for sending messages to this peer session
            let (send_msg, recv_msg) = mpsc::channel(500);

            self.send_channels
                .insert(new_peer.conn_info.clone(), send_msg);

            let conn_info = new_peer.conn_info.clone();
            let tx_clone = self.msg_tx.clone();

            tokio::spawn(async move {
                let session =
                    PeerSession::new_session(tx_clone, recv_msg, conn_info, &info_hash).await;
                if let Ok(mut session) = session {
                    session.start_listening().await;
                }
            });

            self.peers.push(new_peer);
        }
    }

    pub async fn find_peer(&self, peer: &ConnectionInfo) -> Option<&RemotePeer> {
        for arc_peer in &self.peers {
            if arc_peer.conn_info == *peer {
                return Some(arc_peer.clone());
            }
        }
        None
    }

    pub async fn queue_blocks(&mut self, piece_id: u32, blocks: Range<u32>) {
        info!("Queuing blocks {:#?} for {piece_id}", blocks);
        for block_id in blocks {
            self.queue.push_back(PipelineEntry { piece_id, block_id });
        }
    }

    pub async fn peer_has_piece(&self, peer: &ConnectionInfo, piece_idx: u32) -> bool {
        if let Some(peer) = self.find_peer(peer).await {
            peer.piece_lookup.piece_exists(piece_idx)
        } else {
            false
        }
    }

    pub async fn show_interest_in_peer(&mut self, peer: &mut RemotePeer) {
        peer.am_interested = true;
        self.send_message(peer, MessageType::Interested.build_msg(vec![]));
    }

    pub fn send_message(&mut self, peer: &RemotePeer, msg: Message) {
        self.send_channels[&peer.conn_info].send(msg);
    }

    pub async fn flush_pipeline(&mut self) {
        // wait for every peer's pipeline to become empty, as well as queue
        // easiest way is to just use mpsc and have each peer communicate when no work left
    }

    async fn request_block(&mut self, entry: PipelineEntry, peer: &mut RemotePeer) {
        let PipelineEntry { piece_id, block_id } = entry;
        let piece_id_bytes = piece_id.to_be_bytes();
        let block_id_bytes = block_id.to_be_bytes();
        let block_size = BLOCK_SIZE.to_be_bytes();

        let mut payload = Vec::with_capacity(12);
        payload.extend_from_slice(&piece_id_bytes);
        payload.extend_from_slice(&block_id_bytes);
        payload.extend_from_slice(&block_size);

        info!(
            "Sent a request for block {} of piece {}",
            block_id, piece_id
        );
        let msg = MessageType::Request.build_msg(payload);
        self.send_channels[&peer.conn_info.clone()].send(msg).await;
    }

    pub async fn handle_msg(&mut self, bt_msg: &Message, peer: &mut RemotePeer) {
        match bt_msg.msg_type {
            MessageType::KeepAlive => {
                // close connection after 2 min of inactivity (no commands)
                // keepalive is just a dummy msg to reset that timer
                // info!("Received keep alive")
            }
            MessageType::Choke => {
                // peer has choked us
                peer.peer_choking = true;
                info!("Peer {:#?} has choked us", peer.conn_info);
            }
            MessageType::UnChoke => {
                // peer has unchoked us
                peer.peer_choking = false;
                self.unchoke_tx
                    .send(UnchokeMessage {
                        peer: peer.conn_info.clone(),
                    })
                    .await
                    .unwrap();
                info!("Peer {:#?} has unchoked us", peer.conn_info);
            }
            MessageType::Interested => {
                // peer is interested in us
                peer.peer_interested = true;
                info!("Peer {:#?} is interested in us", peer.conn_info);
            }
            MessageType::NotInterested => {
                // peer is not interested in us
                peer.peer_interested = false;
                info!("Peer {:#?} is uninterested in us", peer.conn_info);
            }
            MessageType::Have => {
                // peer has piece <piece_index>
                // sent after piece is downloaded and verified
                let piece_index = slice_to_u32_msb(&bt_msg.payload[0..4]);
                peer.piece_lookup.mark_piece(piece_index);

                info!(
                    "Peer {:#?} has confirmed that they have piece with piece-index {}",
                    peer.conn_info, piece_index
                );
            }
            MessageType::Bitfield => {
                // info about which pieces peer has
                // only sent right after handshake, and before any other msg (so optional)
                peer.piece_lookup = BitField(bt_msg.payload.clone());
                info!(
<<<<<<< HEAD
                    "Peer {:#?} has given us its bitfield: {:?}",
                    peer.conn_info, peer.piece_lookup
=======
                    "Peer {:#?} has informed us that is has pieces {}",
                    self.peer, self.piece_lookup.return_piece_indexes()
>>>>>>> f7e9b648
                );
            }
            MessageType::Request => {
                // requests a piece - (index, begin byte offset, length)
                let piece_idx = slice_to_u32_msb(&bt_msg.payload[0..4]);
                info!(
                    "Peer {:#?} has requested a piece with index {}",
                    peer.conn_info, piece_idx
                );

                if !peer.am_choking && peer.piece_lookup.piece_exists(piece_idx) {
                    let byte_offset = slice_to_u32_msb(&bt_msg.payload[4..8]);
                    let length = slice_to_u32_msb(&bt_msg.payload[8..12]);

                    let mut piece_store_guard = self.piece_store.lock().await;
                    let target_block = match piece_store_guard.pieces[piece_idx as usize]
                        .retrieve_block(byte_offset as usize, length as usize)
                    {
                        Some(block) => block,
                        None => {
                            error!(
                                "Piece Retrieval failed for blockoffset {} of piece {}",
                                byte_offset, piece_idx
                            );
                            return;
                        }
                    };

                    info!(
                        "Piece {} with Block offset {} retrieved",
                        piece_idx, byte_offset
                    );
                    let mut pay_load = Vec::with_capacity(target_block.len() + 8);

                    pay_load.extend_from_slice(&piece_idx.to_be_bytes());
                    pay_load.extend_from_slice(&byte_offset.to_be_bytes());
                    pay_load.extend_from_slice(&target_block);

                    info!("Payload in response to request ready to send");

                    self.send_channels[&peer.conn_info.clone()]
                        .send(MessageType::Piece.build_msg(pay_load))
                        .await;
                } else if peer.am_choking {
                    info!("Currently choking peer {:#?} so we cannot fulfill its request of piece with index {}", peer.conn_info, piece_idx);
                } else {
                    info!(
                        "Do not have the piece with index {} that peer {:#?} has requested",
                        piece_idx, peer.conn_info
                    );
                }
            }
            MessageType::Piece => {
                // in response to Request, returns piece data
                // index, begin, block data
                let piece_idx = slice_to_u32_msb(&bt_msg.payload[0..4]);
                let block_offset = slice_to_u32_msb(&bt_msg.payload[4..8]);
                let block_data = &bt_msg.payload[8..];

                info!(
                    "Peer {:#?} has sent us piece {} starting at offset {}",
                    peer.conn_info, piece_idx, block_offset
                );

                self.piece_store.lock().await.pieces[piece_idx as usize].store_block(
                    block_offset as usize,
                    block_data.len(),
                    block_data,
                );

                let block_id =
                    ((block_offset as usize / &bt_msg.payload.len() - 8) as f32).floor() as u32;

                peer.pipeline
                    .retain(|p| p.block_id != block_id && p.piece_id != piece_idx);

                info!(
                    "Block {} from Piece {} removed from peer {:#?}'s pipeline",
                    block_id, piece_idx, peer.conn_info
                );
                if let Some(entry) = peer.buffer.pop_front() {
                    peer.pipeline_enqueue(entry).await;
                }
            }
            MessageType::Cancel => {
                // informing us that block <index><begin><length> is not needed anymore
                // for endgame algo
                todo!();
            }
            MessageType::Port => {
                // port that their dht node is listening on
                // only for DHT extension
                todo!();
            }
            _ => {
                warn!("Invalid message from peer {:#?}", peer.conn_info);
            }
        }
    }
}<|MERGE_RESOLUTION|>--- conflicted
+++ resolved
@@ -472,13 +472,9 @@
                 // only sent right after handshake, and before any other msg (so optional)
                 peer.piece_lookup = BitField(bt_msg.payload.clone());
                 info!(
-<<<<<<< HEAD
-                    "Peer {:#?} has given us its bitfield: {:?}",
-                    peer.conn_info, peer.piece_lookup
-=======
                     "Peer {:#?} has informed us that is has pieces {}",
-                    self.peer, self.piece_lookup.return_piece_indexes()
->>>>>>> f7e9b648
+                    self.peer,
+                    self.piece_lookup.return_piece_indexes()
                 );
             }
             MessageType::Request => {
