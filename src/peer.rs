--- conflicted
+++ resolved
@@ -54,7 +54,7 @@
 }
 
 const MAX_PIPELINE_SIZE: usize = 4;
-const STATS_WINDOW:usize = 5;
+const STATS_WINDOW: usize = 5;
 
 #[derive(Clone, Debug, PartialEq, Eq, Hash)]
 pub struct ConnectionInfo {
@@ -161,8 +161,7 @@
     }
 }
 
-pub struct PeerStats{
-
+pub struct PeerStats {
     // track the sum of the speeds to calculate kbps every n-seconds
     pub current_speeds_sum: f32,
     // track kb downloaded in current window
@@ -171,30 +170,30 @@
     // tracks the overall download speed across ALL previous windows (to be used for choking algo)
     pub total_avg_kbps: f32,
     // tracks the total number downloaded across ALL previous windows
-    pub total_kb: u32
-}
-
-impl PeerStats{
+    pub total_kb: u32,
+}
+
+impl PeerStats {
     pub fn init_stats() -> Self {
-        return Self { 
-            current_speeds_sum: 0.0, 
+        return Self {
+            current_speeds_sum: 0.0,
             current_blocks_downloaded: 0,
             total_avg_kbps: 0.0,
             total_kb: 0,
-        }
-    }
-
-    pub fn add_new_speed(&mut self, new_speed: &f32){
+        };
+    }
+
+    pub fn add_new_speed(&mut self, new_speed: &f32) {
         self.current_speeds_sum += new_speed;
         self.current_blocks_downloaded += 1;
     }
 
-    pub fn update_overalls(&mut self){
+    pub fn update_overalls(&mut self) {
         // get the average time it took for one kb (sec per kb)
         let average_time = self.current_speeds_sum / (self.current_blocks_downloaded as f32);
 
         // convert secs per block to kbps
-        let current_window_kbps =( KB_PER_BLOCK) as f32 / average_time;
+        let current_window_kbps = (KB_PER_BLOCK) as f32 / average_time;
 
         // take weighted moving average and weigh the current kbps more than the historical average
         self.total_avg_kbps = (0.125 * current_window_kbps) + (0.875 * self.total_avg_kbps);
@@ -206,7 +205,6 @@
         // reset current window
         self.current_speeds_sum = 0.0;
         self.current_blocks_downloaded = 0;
-
     }
 }
 
@@ -217,7 +215,7 @@
     framed: Framed<TcpStream, BitTorrentCodec>,
     forwarder: mpsc::Sender<InternalMessage>,
     peer: ConnectionInfo,
-    request_tracker: HashMap<PipelineEntry, Instant>
+    request_tracker: HashMap<PipelineEntry, Instant>,
 }
 
 impl PeerSession {
@@ -232,7 +230,7 @@
             framed,
             forwarder,
             peer,
-            request_tracker: HashMap::new()
+            request_tracker: HashMap::new(),
         })
     }
 
@@ -271,20 +269,18 @@
         }
     }
 
-    pub fn get_pipeline_entry(bt_msg: Message) -> PipelineEntry{
+    pub fn get_pipeline_entry(bt_msg: Message) -> PipelineEntry {
         let piece_id = slice_to_u32_msb(&bt_msg.payload[0..4]);
         let block_offset = slice_to_u32_msb(&bt_msg.payload[4..8]);
-        let block_id =
-            ((block_offset as usize / BLOCK_SIZE as usize) as f32).floor() as u32;
-
-        return PipelineEntry{
-            piece_id,
-            block_id
-        };
-    }
-
-    pub async fn start_listening(&mut self, mut send_jobs: mpsc::Receiver<(Message, Option<PipelineEntry>)>) {
-
+        let block_id = ((block_offset as usize / BLOCK_SIZE as usize) as f32).floor() as u32;
+
+        return PipelineEntry { piece_id, block_id };
+    }
+
+    pub async fn start_listening(
+        &mut self,
+        mut send_jobs: mpsc::Receiver<(Message, Option<PipelineEntry>)>,
+    ) {
         loop {
             tokio::select! {
                 Some(msg) = self.framed.next() => {
@@ -293,7 +289,6 @@
                             if msg.msg_type == MessageType::KeepAlive {
                                 continue;
                             } else {
-<<<<<<< HEAD
                                 if msg.msg_type == MessageType::Piece {
                                     // get the pipeline entry to track request
                                     let corresponding_entry = Self::get_pipeline_entry(msg.clone());
@@ -309,10 +304,6 @@
                                 }
                                 // send normal piece message
                                 let msg = InternalMessage::ForwardMessage {
-=======
-                                trace!("[TCP] Decoded msg {:#?} from {:?}", msg.msg_type, self.peer.clone());
-                                let msg = InternalMessage {
->>>>>>> 8477d93e
                                     msg,
                                     conn_info: self.peer.clone(),
                                 };
@@ -348,8 +339,11 @@
         }
     }
 
-    pub async fn send_message(&mut self, msg: Message, request_entry: Option<PipelineEntry>) -> anyhow::Result<()> {
-
+    pub async fn send_message(
+        &mut self,
+        msg: Message,
+        request_entry: Option<PipelineEntry>,
+    ) -> anyhow::Result<()> {
         if let Some(entry) = request_entry {
             self.request_tracker.insert(entry, Instant::now());
         }
@@ -398,11 +392,7 @@
     }
 }
 
-<<<<<<< HEAD
 #[derive(Clone, Debug, Hash, Eq, PartialEq)]
-=======
-#[derive(Eq, PartialEq, Hash, Clone, Debug)]
->>>>>>> 8477d93e
 pub struct PipelineEntry {
     piece_id: u32,
     block_id: u32,
@@ -424,7 +414,7 @@
             pipeline: Vec::new(),
             buffer: VecDeque::new(),
             is_ready: false,
-        } 
+        }
     }
 }
 
@@ -456,7 +446,8 @@
         notify_pipelines_empty: Arc<Notifier>,
     ) -> PeerManager {
         let request_tracker = RequestTracker::new(msg_tx.clone());
-        let mut send_channels: HashMap<ConnectionInfo, Sender<(Message, Option<PipelineEntry>)>> = HashMap::new();
+        let mut send_channels: HashMap<ConnectionInfo, Sender<(Message, Option<PipelineEntry>)>> =
+            HashMap::new();
 
         let peers: Vec<_> = peers_response
             .peers
@@ -477,20 +468,22 @@
             let notify_all_ready_clone = notify_all_ready.clone();
 
             // initialize each peer's stats
-            stats_tracker.lock().await.insert(conn_info.clone(), PeerStats::init_stats());
+            stats_tracker
+                .lock()
+                .await
+                .insert(conn_info.clone(), PeerStats::init_stats());
             let stats_tracker_clone = stats_tracker.clone();
             let target_conn_info = conn_info.clone();
 
             // create a task per peer that waits 5 seconds then updates the historical average of that peer
-            tokio::spawn(async move{
-                loop{
+            tokio::spawn(async move {
+                loop {
                     sleep(Duration::from_secs(STATS_WINDOW as u64)).await;
                     let mut tracker_guard = stats_tracker_clone.lock().await;
-                    if tracker_guard.contains_key(&target_conn_info){
+                    if tracker_guard.contains_key(&target_conn_info) {
                         let curr_stats = tracker_guard.get_mut(&target_conn_info).unwrap();
                         curr_stats.update_overalls();
                         // info!("5 seconds up, peer {:#?} has new kbps of {:#?}", target_conn_info, curr_stats.total_avg_kbps);
-
                     } else {
                         break;
                     }
@@ -684,14 +677,10 @@
             block_id, piece_id, conn_info
         );
         let msg = MessageType::Request.build_msg(payload);
-<<<<<<< HEAD
         self.send_channels[&conn_info.clone()]
-            .send((msg, Some(entry)))
+            .send((msg, Some(entry.clone())))
             .await
             .unwrap();
-=======
-        self.send_channels[&conn_info.clone()].send(msg).await;
->>>>>>> 8477d93e
 
         self.request_tracker
             .register_request(entry, conn_info.clone());
@@ -803,10 +792,8 @@
         if !was_ready {
             peer.is_ready = true;
         }
-<<<<<<< HEAD
-
-        match fw_msg{
-            InternalMessage::ForwardMessage{msg, conn_info} => {
+        match fw_msg {
+            InternalMessage::ForwardMessage { msg, conn_info } => {
                 match msg.msg_type {
                     MessageType::KeepAlive => {
                         // close connection after 2 min of inactivity (no commands)
@@ -821,14 +808,7 @@
                     MessageType::UnChoke => {
                         // peer has unchoked us
                         peer.peer_choking = false;
-        
-                        self.unchoke_tx
-                            .send(UnchokeMessage {
-                                peer: conn_info.clone(),
-                            })
-                            .await
-                            .unwrap();
-        
+
                         info!("Peer {:#?} has unchoked us", conn_info);
                     }
                     MessageType::Interested => {
@@ -845,7 +825,7 @@
                         // peer has piece <piece_index>
                         let piece_index = slice_to_u32_msb(&msg.payload[0..4]);
                         peer.piece_lookup.mark_piece(piece_index);
-        
+
                         info!(
                             "Peer {:#?} has confirmed that they have piece with piece-index {}",
                             peer.conn_info, piece_index
@@ -860,7 +840,7 @@
                             peer.conn_info,
                             peer.piece_lookup.return_piece_indexes()
                         );
-        
+
                         if !peer.is_ready {
                             peer.is_ready = true;
                             self.mark_peer_ready();
@@ -873,11 +853,11 @@
                             "Peer {:#?} has requested a piece with index {}",
                             peer.conn_info, piece_idx
                         );
-        
+
                         if !peer.am_choking && peer.piece_lookup.piece_exists(piece_idx) {
                             let byte_offset = slice_to_u32_msb(&msg.payload[4..8]);
                             let length = slice_to_u32_msb(&msg.payload[8..12]);
-        
+
                             let mut piece_store_guard = self.piece_store.lock().await;
                             let target_block = match piece_store_guard.pieces[piece_idx as usize]
                                 .retrieve_block(byte_offset as usize, length as usize)
@@ -891,19 +871,19 @@
                                     return;
                                 }
                             };
-        
+
                             info!(
                                 "Piece {} with Block offset {} retrieved",
                                 piece_idx, byte_offset
                             );
                             let mut pay_load = Vec::with_capacity(target_block.len() + 8);
-        
+
                             pay_load.extend_from_slice(&piece_idx.to_be_bytes());
                             pay_load.extend_from_slice(&byte_offset.to_be_bytes());
                             pay_load.extend_from_slice(&target_block);
-        
+
                             info!("Payload in response to request ready to send");
-        
+
                             self.send_channels[&conn_info.clone()]
                                 .send((MessageType::Piece.build_msg(pay_load), None))
                                 .await
@@ -914,92 +894,8 @@
                             info!(
                                 "Do not have the piece with index {} that peer {:#?} has requested",
                                 piece_idx, conn_info
-=======
-        match bt_msg.msg_type {
-            MessageType::KeepAlive => {
-                // close connection after 2 min of inactivity (no commands)
-                // keepalive is just a dummy msg to reset that timer
-                // info!("Received keep alive")
-            }
-            MessageType::Choke => {
-                // peer has choked us
-                peer.peer_choking = true;
-                info!("Peer {:?} has choked us", peer.conn_info);
-                let work: Vec<PipelineEntry> = {
-                    let peer = self.find_peer_mut(conn_info).unwrap();
-                    let mut work: Vec<PipelineEntry> = peer.pipeline.drain(..).collect();
-                    work.extend(peer.buffer.drain(..));
-                    work
-                };
-                info!("Migrating work due to choke {:?}", work);
-                self.redistribute_work(conn_info, work).await;
-            }
-            MessageType::UnChoke => {
-                // peer has unchoked us
-                peer.peer_choking = false;
-
-                info!("Peer {:?} has unchoked us", conn_info);
-            }
-            MessageType::Interested => {
-                // peer is interested in us
-                peer.peer_interested = true;
-                info!("Peer {:#?} is interested in us", peer.conn_info);
-            }
-            MessageType::NotInterested => {
-                // peer is not interested in us
-                peer.peer_interested = false;
-                info!("Peer {:#?} is uninterested in us", peer.conn_info);
-            }
-            MessageType::Have => {
-                // peer has piece <piece_index>
-                let piece_index = slice_to_u32_msb(&bt_msg.payload[0..4]);
-                peer.piece_lookup.mark_piece(piece_index);
-
-                info!(
-                    "Peer {:#?} has confirmed that they have piece with piece-index {}",
-                    peer.conn_info, piece_index
-                );
-            }
-            MessageType::Bitfield => {
-                // info about which pieces peer has
-                // only sent right after handshake, and before any other msg (so optional)
-                peer.piece_lookup = BitField(bt_msg.payload.clone());
-                info!(
-                    "Peer {:#?} has informed us that is has pieces {}",
-                    peer.conn_info,
-                    peer.piece_lookup.return_piece_indexes()
-                );
-
-                if !peer.is_ready {
-                    peer.is_ready = true;
-                    self.mark_peer_ready();
-                }
-            }
-            MessageType::Request => {
-                // requests a piece - (index, begin byte offset, length)
-                let piece_idx = slice_to_u32_msb(&bt_msg.payload[0..4]);
-                info!(
-                    "Peer {:#?} has requested a piece with index {}",
-                    peer.conn_info, piece_idx
-                );
-
-                if !peer.am_choking && peer.piece_lookup.piece_exists(piece_idx) {
-                    let byte_offset = slice_to_u32_msb(&bt_msg.payload[4..8]);
-                    let length = slice_to_u32_msb(&bt_msg.payload[8..12]);
-
-                    let mut piece_store_guard = self.piece_store.lock().await;
-                    let target_block = match piece_store_guard.pieces[piece_idx as usize]
-                        .retrieve_block(byte_offset as usize, length as usize)
-                    {
-                        Some(block) => block,
-                        None => {
-                            error!(
-                                "Piece Retrieval failed for blockoffset {} of piece {}",
-                                byte_offset, piece_idx
->>>>>>> 8477d93e
                             );
                         }
-<<<<<<< HEAD
                     }
                     MessageType::Piece => {
                         // in response to Request, returns piece data
@@ -1009,7 +905,7 @@
                         let block_data = &msg.payload[8..];
                         let block_id =
                             ((block_offset as usize / BLOCK_SIZE as usize) as f32).floor() as u32;
-        
+
                         info!(
                             "Peer {:#?} has sent us piece {} starting at offset {} with length {}. Determined block id = {}",
                             conn_info,
@@ -1018,22 +914,25 @@
                             block_data.len(),
                             block_id
                         );
-        
+
                         peer.pipeline.retain(|p| p.block_id != block_id);
-        
+
                         info!(
                             "AFTER: Peer {:?} has pipeline: {:?} and buffer: {:?}",
                             peer, peer.pipeline, peer.buffer
                         );
-        
+
                         let entry = peer.buffer.pop_front();
-        
-                        self.request_tracker.resolve_request(block_id);
-        
+
+                        self.request_tracker.resolve_request(PipelineEntry {
+                            piece_id: piece_idx,
+                            block_id,
+                        });
+
                         if let Some(entry) = entry {
                             self.pipeline_enqueue(entry, conn_info).await;
                         }
-        
+
                         if self.piece_store.lock().await.pieces[piece_idx as usize].store_block(
                             block_offset as usize,
                             block_data.len(),
@@ -1043,91 +942,8 @@
                             self.notify_pipelines_empty.notify_one();
                         }
                     }
-                    MessageType::Cancel => {
-                        // informing us that block <index><begin><length> is not needed anymore
-                        // for endgame algo
-                    }
-                    MessageType::Port => {
-                        // port that their dht node is listening on
-                        // only for DHT extension
-                    }
-=======
-                    };
-
-                    info!(
-                        "Piece {} with Block offset {} retrieved",
-                        piece_idx, byte_offset
-                    );
-                    let mut pay_load = Vec::with_capacity(target_block.len() + 8);
-
-                    pay_load.extend_from_slice(&piece_idx.to_be_bytes());
-                    pay_load.extend_from_slice(&byte_offset.to_be_bytes());
-                    pay_load.extend_from_slice(&target_block);
-
-                    info!("Payload in response to request ready to send");
-
-                    self.send_channels[&conn_info.clone()]
-                        .send(MessageType::Piece.build_msg(pay_load))
-                        .await
-                        .unwrap();
-                } else if peer.am_choking {
-                    info!("Currently choking peer {:#?} so we cannot fulfill its request of piece with index {}", peer.conn_info, piece_idx);
-                } else {
-                    info!(
-                        "Do not have the piece with index {} that peer {:#?} has requested",
-                        piece_idx, conn_info
-                    );
-                }
-            }
-            MessageType::Piece => {
-                // in response to Request, returns piece data
-                // index, begin, block data
-                let piece_idx = slice_to_u32_msb(&bt_msg.payload[0..4]);
-                let block_offset = slice_to_u32_msb(&bt_msg.payload[4..8]);
-                let block_data = &bt_msg.payload[8..];
-                let block_id =
-                    ((block_offset as usize / BLOCK_SIZE as usize) as f32).floor() as u32;
-
-                info!(
-                    "Peer {:#?} has sent us piece {} starting at offset {} with length {}. Determined block id = {}",
-                    conn_info,
-                    piece_idx,
-                    block_offset,
-                    block_data.len(),
-                    block_id
-                );
-
-                info!(
-                    "BEFORE: Peer {:?} has pipeline: {:?} and buffer: {:?}",
-                    peer, peer.pipeline, peer.buffer
-                );
-
-                peer.pipeline.retain(|p| p.block_id != block_id);
-
-                info!(
-                    "AFTER: Peer {:?} has pipeline: {:?} and buffer: {:?}",
-                    peer, peer.pipeline, peer.buffer
-                );
-
-                let entry = peer.buffer.pop_front();
-
-                self.request_tracker.resolve_request(PipelineEntry {
-                    piece_id: piece_idx,
-                    block_id,
-                });
-
-                if let Some(entry) = entry {
-                    self.pipeline_enqueue(entry, conn_info).await;
-                }
-
-                if self.piece_store.lock().await.pieces[piece_idx as usize].store_block(
-                    block_offset as usize,
-                    block_data.len(),
-                    block_data,
-                ) {
-                    info!("Notifying that we're finished with the piece...");
-                    self.notify_pipelines_empty.notify_one();
->>>>>>> 8477d93e
+                    MessageType::Cancel => {}
+                    MessageType::Port => {}
                 }
             }
             InternalMessage::CloseConnection => {
@@ -1148,10 +964,12 @@
 
             InternalMessage::UpdateSpeed { conn_info, speed } => {
                 // update speed to the corresponding peer
-                if let Some(curr_stats)  = self.stats_tracker.lock().await.get_mut(&conn_info.clone()){
+                if let Some(curr_stats) =
+                    self.stats_tracker.lock().await.get_mut(&conn_info.clone())
+                {
                     curr_stats.add_new_speed(speed);
                     info!("Added new speed {:#?} to peer {:#?}", speed, conn_info);
-                } else {    
+                } else {
                     warn!("Invalid update message found");
                 }
             }
