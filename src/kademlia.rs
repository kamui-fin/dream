--- conflicted
+++ resolved
@@ -17,7 +17,6 @@
 use serde::{Deserialize, Serialize};
 use sha1::Digest;
 use sha1::Sha1;
-use tokio::time::timeout;
 use std::{collections::HashMap, net::SocketAddr, sync::Arc};
 use std::{
     collections::{BinaryHeap, HashSet},
@@ -25,6 +24,7 @@
     sync::Mutex,
     time::Duration,
 };
+use tokio::time::timeout;
 
 use crate::utils::deserialize_compact_peers;
 use crate::{
@@ -182,28 +182,16 @@
         }
     }
 
-<<<<<<< HEAD
-    pub async fn send_request(&self, query: KrpcRequest, addr: &str) -> KrpcSuccessResponse {
-        info!("Begin request send to {addr} -> {:#?}", query);
-=======
     pub async fn send_request(
         &self,
         query: KrpcRequest,
         addr: &str,
     ) -> Option<KrpcSuccessResponse> {
->>>>>>> 4f165e47
         let query = serde_bencode::to_bytes(&query).unwrap();
         self.socket.send_to(&query, addr).await.unwrap();
         info!("Successfully sent message");
 
         let mut buf = [0; 2048];
-<<<<<<< HEAD
-        let (amt, _) = self.socket.recv_from(&mut buf).await.unwrap();
-        info!("[Client] Received {amt} bytes");
-        let response: KrpcSuccessResponse = serde_bencode::from_bytes(&buf[..amt]).unwrap();
-
-        response
-=======
         match timeout(Duration::from_secs(3), self.socket.recv_from(&mut buf)).await {
             Ok(result) => {
                 let (amt, _) = result.unwrap();
@@ -212,7 +200,6 @@
             }
             Err(_elapsed) => None,
         }
->>>>>>> 4f165e47
     }
 
     pub async fn send_response(&self, response: KrpcSuccessResponse, source_node: Node) {
@@ -292,17 +279,12 @@
         let routing_table_clone = self.context.routing_table.lock().unwrap();
         let mut bucket_idx = std::cmp::min(routing_table_clone.find_bucket_idx(target_node_id), 5);
 
-<<<<<<< HEAD
         let mut traversed_buckets = 0;
         while routing_table_clone.buckets[bucket_idx as usize].is_empty()
             && traversed_buckets != routing_table_clone.buckets.len()
         {
-            bucket_idx = (bucket_idx + 1) % routing_table_clone.buckets.len() as u32;
+            bucket_idx = (bucket_idx + 1) % routing_table_clone.buckets.len() as usize;
             traversed_buckets += 1;
-=======
-        while routing_table_clone.buckets[bucket_idx as usize].is_empty() {
-            bucket_idx = (bucket_idx + 1) % routing_table_clone.buckets.len() as usize;
->>>>>>> 4f165e47
         }
 
         for node in routing_table_clone.buckets[bucket_idx as usize].iter() {
@@ -570,26 +552,18 @@
             port: addr.port(),
         };
 
-<<<<<<< HEAD
-        // Update the routing table's status of the source node
-        if source_node.id != self.node_id {
-            self.context
-                .routing_table
-                .lock()
-                .unwrap()
-                .upsert_node(source_node.clone());
-=======
         // Step 1: Update the position/"freshness" of this node, or attempt to insert if it doesn't exist
         let check_for_eviction = {
             let mut routing_table = self.context.routing_table.lock().unwrap();
             routing_table.upsert_node(source_node.clone())
         };
-        
+
         // Step 2: Try evicting the oldest node if the bucket that this node tried to be inserted into is full
         if check_for_eviction {
             let (bucket, oldest_node) = {
                 let routing_table = self.context.routing_table.lock().unwrap();
-                let _bucket = routing_table.buckets[routing_table.find_bucket_idx(source_id)].clone();
+                let _bucket =
+                    routing_table.buckets[routing_table.find_bucket_idx(source_id)].clone();
                 (_bucket.clone(), _bucket.front().unwrap().clone())
             };
 
@@ -603,7 +577,7 @@
             {
                 let mut routing_table = self.context.routing_table.lock().unwrap();
                 let bucket_idx = routing_table.find_bucket_idx(source_id);
-                
+
                 routing_table.buckets[bucket_idx].pop_front();
                 // If the oldest node doesn't respond or sends an incorrect ID, replace it with the new node
                 if response.is_none() || response.unwrap().r["id"] != oldest_node.id.to_string() {
@@ -614,7 +588,6 @@
                     routing_table.buckets[bucket_idx].push_back(oldest_node);
                 }
             }
->>>>>>> 4f165e47
         }
 
         // Step 3: Dispatch to respective handler functions
@@ -628,12 +601,7 @@
 
         // Step 4: Send the response back
         let response = KrpcSuccessResponse::from_request(&query, return_values);
-<<<<<<< HEAD
-        info!("[Server] Sending back response {:#?}", response);
-        self.send_response(response, source_node.clone()).await;
-=======
         self.send_response(response, source_node).await;
->>>>>>> 4f165e47
     }
 
     async fn handle_ping(&self) -> HashMap<String, String> {
