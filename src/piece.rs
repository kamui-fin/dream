<<<<<<< HEAD
use std::{collections::HashSet, fmt, fs::File, io::Write, vec};

use log::{info, trace};
=======
use std::{
    collections::HashSet,
    fs::{File, OpenOptions},
    io::{Read, Write},
    path::{Path, PathBuf},
    vec,
};
>>>>>>> e914b18d

use crate::{tracker::Metafile, utils::hash_obj};

pub const BLOCK_SIZE: u32 = (2 as u32).pow(14);

pub struct BitField(pub Vec<u8>);

impl BitField {
    pub fn new(n: u32) -> Self {
        Self(vec![0; (n as f32 / 8f32).ceil() as usize])
    }

    pub fn piece_exists(&self, index: u32) -> bool {
        let byte_idx = index / 8;
        let byte = self.0[byte_idx as usize];
        let offset = index % 8;

        ((byte >> (8 - offset - 1)) & 1) == 1
    }

    pub fn mark_piece(&mut self, index: u32) {
        let byte_idx = index / 8;
        let offset = index % 8;

        self.0[byte_idx as usize] |= 1 << (8 - offset);
    }
}

<<<<<<< HEAD
impl fmt::Debug for BitField {
    fn fmt(&self, f: &mut fmt::Formatter) -> fmt::Result {
        f.debug_struct("BitField")
            .field("bits", &self.0)
            .finish()
    }
}
=======
// impl fmt::Debug for BitField {
//     fn fmt(&self, f: &mut fmt::Formatter<_>) -> fmt::Result{
//         f.write_all(b"")
//     }
// }
>>>>>>> e914b18d

#[derive(PartialEq)]
pub enum RequestStatus {
    Pending,
    Requested,
    Received,
}

pub struct Piece {
    pub buffer: Vec<u8>, // store raw bytes of data
    pub hash: [u8; 20],
    pub status: RequestStatus,
    pub block_set: HashSet<u32>,
    pub downloaded_bytes: u32,
}

impl Piece {
    pub fn new(size: u64, hash: [u8; 20]) -> Self {
        Self {
            buffer: vec![0; size as usize],
            status: RequestStatus::Pending,
            block_set: HashSet::new(),
            downloaded_bytes: 0,
            hash,
        }
    }

    // TODO: set requested status

    pub fn retrieve_block(&mut self, begin: usize, len: usize) -> Option<Vec<u8>> {
        if begin + len < self.buffer.len() {
            Some(self.buffer[begin..(begin + len)].to_vec())
        } else {
            None
        }
    }

    // can we really assume serial downloads?
    // also we need a mapping between block_idx <---> (begin, len)
    pub fn store_block(&mut self, begin: usize, len: usize, data: &[u8]) {
        if begin + len < self.buffer.len() {
            let block_id = ((begin / len) as f32).floor() as u32;
            self.block_set.insert(block_id);

            self.buffer[begin..(begin + len)].copy_from_slice(data);
            self.downloaded_bytes += len as u32;
            
            info!("Block stored, currently recieved {} out of {} bytes", self.downloaded_bytes, self.buffer.len());

            if self.downloaded_bytes as usize == self.buffer.len() {
                self.status = RequestStatus::Received;
                info!("The whole piece has been recieved");
            }
        }
    }

    pub fn verify_hash(&self) -> bool {
        let piece_hash = hash_obj(&self.buffer);
        let orig_hash = self.hash;

        orig_hash == piece_hash
    }

    pub fn block_exists(&self, idx: u32) -> bool {
        self.block_set.contains(&idx)
    }
}

// Note: Avg block size is 2 ^ 14
pub struct PieceStore {
    pub num_pieces: u32,
    pub meta_file: Metafile,
    // TODO: kinda doesn't make sense to have a whole vector when operating on piece one at a time, but mainly just to allow future optimizations for downloading multiple pieces concurrently
    // not sure if it will ever make sense though even from a protocol standpoint, TBD..
    pub pieces: Vec<Piece>,
}

impl PieceStore {
    pub fn new(meta_file: Metafile) -> Self {
        let hashes = meta_file.get_piece_hashes();
        let num_pieces = meta_file.get_num_pieces();

        let mut pieces = vec![];
        for idx in 0..num_pieces {
            pieces.push(Piece::new(
                meta_file.get_piece_len(idx as usize),
                hashes.0[idx as usize],
            ));
        }


        Self {
            num_pieces,
            pieces,
            meta_file,
        }
    }

    pub fn persist(&self, idx: usize, output_dir: &Path) -> anyhow::Result<()> {
        let piece = &self.pieces[idx];

        if piece.status == RequestStatus::Received {
            let output_path = output_dir.join(format!("{}-{idx}.part", self.meta_file.info.name));
            let mut file = File::create(output_path)?;
            file.write_all(&piece.buffer)?;
        }

        Ok(())
    }

    pub fn concat(&self, output_dir: &Path) -> anyhow::Result<()> {
        let piece_files = (0..(self.num_pieces))
            .map(|idx| output_dir.join(format!("{}-{idx}.part", self.meta_file.info.name)));

        let dest_file_path = output_dir.join(&self.meta_file.info.name);
        let mut output = OpenOptions::new()
            .write(true)
            .create(true)
            .truncate(true)
            .open(dest_file_path)?;

        for input_path in piece_files {
            let mut input = File::open(input_path)?;
            let mut buffer = Vec::new();
            input.read_to_end(&mut buffer)?;
            output.write_all(&buffer)?;
        }

        Ok(())
    }

    pub fn get_status_bitfield(&self) -> BitField {
        let mut bitfield = BitField::new(self.num_pieces);

        for i in 0..self.num_pieces {
            if self.pieces[i as usize].status == RequestStatus::Received {
                bitfield.mark_piece(i);
            }
        }

        bitfield
    }

    pub fn reset_piece(&mut self, idx: usize) {
        self.pieces[idx] = Piece::new(
            self.meta_file.get_piece_len(idx as usize),
            self.meta_file.get_piece_hashes().0[idx as usize],
        )
    }
}<|MERGE_RESOLUTION|>--- conflicted
+++ resolved
@@ -1,8 +1,4 @@
-<<<<<<< HEAD
-use std::{collections::HashSet, fmt, fs::File, io::Write, vec};
-
 use log::{info, trace};
-=======
 use std::{
     collections::HashSet,
     fs::{File, OpenOptions},
@@ -10,12 +6,12 @@
     path::{Path, PathBuf},
     vec,
 };
->>>>>>> e914b18d
 
 use crate::{tracker::Metafile, utils::hash_obj};
 
 pub const BLOCK_SIZE: u32 = (2 as u32).pow(14);
 
+#[derive(Debug)]
 pub struct BitField(pub Vec<u8>);
 
 impl BitField {
@@ -38,22 +34,6 @@
         self.0[byte_idx as usize] |= 1 << (8 - offset);
     }
 }
-
-<<<<<<< HEAD
-impl fmt::Debug for BitField {
-    fn fmt(&self, f: &mut fmt::Formatter) -> fmt::Result {
-        f.debug_struct("BitField")
-            .field("bits", &self.0)
-            .finish()
-    }
-}
-=======
-// impl fmt::Debug for BitField {
-//     fn fmt(&self, f: &mut fmt::Formatter<_>) -> fmt::Result{
-//         f.write_all(b"")
-//     }
-// }
->>>>>>> e914b18d
 
 #[derive(PartialEq)]
 pub enum RequestStatus {
@@ -100,8 +80,12 @@
 
             self.buffer[begin..(begin + len)].copy_from_slice(data);
             self.downloaded_bytes += len as u32;
-            
-            info!("Block stored, currently recieved {} out of {} bytes", self.downloaded_bytes, self.buffer.len());
+
+            info!(
+                "Block stored, currently recieved {} out of {} bytes",
+                self.downloaded_bytes,
+                self.buffer.len()
+            );
 
             if self.downloaded_bytes as usize == self.buffer.len() {
                 self.status = RequestStatus::Received;
@@ -143,7 +127,6 @@
                 hashes.0[idx as usize],
             ));
         }
-
 
         Self {
             num_pieces,
