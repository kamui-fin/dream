use crate::{peer::{ConnectionInfo, PipelineEntry, RemotePeer}, piece::BLOCK_SIZE};

use std::{fmt, io::Cursor};

use crate::piece::Piece;
use crate::utils::slice_to_u32_msb;
use std::fmt::{Display, Formatter};

use anyhow::anyhow;
use bytes::{Buf, BufMut, BytesMut};
use futures::stream::Forward;
use http_req::tls::Conn;
use log::{error, info, trace};
use tokio_util::codec::{Decoder, Encoder};

const MAX_FRAME_SIZE: usize = 1 << 16;

pub struct RequestPayload {
    piece_id: u32,
    block_id: u32,
    offset: u32,
    length: u32,
}

pub struct PiecePayload<'a> {
    piece_id: u32,
    block_id: u32,
    offset: u32,
    data: &'a [u8],
}

impl RequestPayload {
    pub fn new(index: u32, offset: u32, length: u32) -> Self {
        let block_id = ((offset as usize / BLOCK_SIZE as usize) as f32).floor() as u32;
        Self {
            piece_id: index,
            offset,
            length,
            block_id,
        }
    }
}

impl fmt::Display for RequestPayload {
    fn fmt(&self, f: &mut Formatter<'_>) -> fmt::Result {
        write!(
            f,
            "request_payload: piece index: {:3}, offset: {:6}, length: {:5}",
            self.piece_id, self.offset, self.length
        )
    }
}

impl fmt::Display for PiecePayload<'_> {
    fn fmt(&self, f: &mut fmt::Formatter<'_>) -> fmt::Result {
        write!(
            f,
            "piece_payload: piece_index = {}, block_index = {} (offset =  {})",
            self.piece_id, self.block_id, self.offset
        )
    }
}

impl<'a> PiecePayload<'a> {
    fn new(index: u32, offset: u32, data: &'a [u8]) -> Self {
        let block_id = offset / BLOCK_SIZE;

        Self {
            piece_id: index,
            offset,
            data,
            block_id,
        }
    }
}

pub struct BitTorrentCodec;

impl Encoder<Message> for BitTorrentCodec {
    type Error = anyhow::Error;

    fn encode(&mut self, msg: Message, buffer: &mut BytesMut) -> Result<(), anyhow::Error> {
        if msg.len > (MAX_FRAME_SIZE - 4).try_into().unwrap() {
            return Err(anyhow!("Message isn't long enough".to_string()));
        }

        buffer.reserve((4 + msg.len).try_into().unwrap());

        let len_bytes = u32::to_be_bytes(msg.len);
        buffer.extend_from_slice(&len_bytes);

        buffer.put_u8(msg.msg_type.to_id());
        if msg.payload.len() > 0 {
            buffer.extend_from_slice(&msg.payload);
        }

        Ok(())
    }
}

impl Decoder for BitTorrentCodec {
    type Item = Message;
    type Error = anyhow::Error;

    fn decode(&mut self, src: &mut BytesMut) -> Result<Option<Self::Item>, anyhow::Error> {
        trace!("Decoder has {} byte(s) remaining", src.remaining());
        if src.remaining() < 4 {
            return Ok(None);
        }

        let mut tmp_buf = Cursor::new(&src);
        let length = tmp_buf.get_u32() as usize;

        tmp_buf.set_position(0);

        if src.remaining() >= 4 + length {
            src.advance(4);

            if length == 0 {
                return Ok(Some(Message::new(None, vec![])));
            }
        } else {
            return Ok(None);
        }

        let id = src.get_u8();
        let payload = if length > 1 {
            let mut data = vec![0u8; length - 1];
            src.copy_to_slice(&mut data);
            data
        } else {
            vec![]
        };
        let msg = Message::new(Some(id), payload);
        Ok(Some(msg))
    }
}

#[derive(Debug, PartialEq, Clone)]
pub enum MessageType {
    KeepAlive,
    Choke,
    UnChoke,
    Interested,
    NotInterested,
    Have,
    Bitfield,
    Request,
    Piece,
    Cancel,
    Port,
}

impl MessageType {
    pub fn from_id(msg_id: Option<u8>) -> MessageType {
        if let Some(msg_id) = msg_id {
            match msg_id {
                0 => Self::Choke,
                1 => Self::UnChoke,
                2 => Self::Interested,
                3 => Self::NotInterested,
                4 => Self::Have,
                5 => Self::Bitfield,
                6 => Self::Request,
                7 => Self::Piece,
                8 => Self::Cancel,
                9 => Self::Port,
                _ => Self::KeepAlive, // TODO
            }
        } else {
            MessageType::KeepAlive
        }
    }

    pub fn to_id(&self) -> u8 {
        match self {
            Self::Choke => 0,
            Self::UnChoke => 1,
            Self::Interested => 2,
            Self::NotInterested => 3,
            Self::Have => 4,
            Self::Bitfield => 5,
            Self::Request => 6,
            Self::Piece => 7,
            Self::Cancel => 8,
            Self::Port => 9,
            Self::KeepAlive => 10,
        }
    }

    pub fn build_msg(self, payload: Vec<u8>) -> Message {
        let len = (payload.len() as u32) + 1;
        Message {
            msg_type: self,
            payload,
            len,
        }
    }

    pub fn build_empty(self) -> Message {
        self.build_msg(vec![])
    }
}

#[derive(Clone)]
pub struct Message {
    pub len: u32,
    pub msg_type: MessageType,
    pub payload: Vec<u8>,
}

impl fmt::Debug for Message {
    fn fmt(&self, f: &mut fmt::Formatter<'_>) -> fmt::Result {
        f.debug_struct("Message")
            .field("msg_type", &self.msg_type)
            .finish()
    }
}

impl Message {
    pub fn new(id: Option<u8>, payload: Vec<u8>) -> Self {
        Self {
            msg_type: MessageType::from_id(id),
            len: 1 + payload.len() as u32,
            payload,
        }
    }
}

<<<<<<< HEAD
#[derive(Debug)]
pub struct InternalMessage {
    pub msg: Message,
    pub conn_info: ConnectionInfo,
}

#[derive(Debug)]
pub enum ServerCommand {
    AddTorrent {
        input_path: String,
        output_dir: String,
    },
}
=======
pub enum InternalMessage{
    CloseConnection,
    ForwardMessage{
        msg: Message,
        conn_info: ConnectionInfo
    },
    MigrateWork,
    UpdateSpeed{
        conn_info: ConnectionInfo,
        speed: f32,
    },
}

// impl InternalMessageType {
//     pub fn from_id(internal_msg_id: u8) -> Option<InternalMessageType>{
//         match internal_msg_id{
//             0 => Some(Self::CloseConnection),
//             1 => Some(Self::ForwardMessage),
//             2 => Some(Self::MigrateWork),
//             3 => Some(Self::UpdateStats),
//             _ => None
//         }
//     }

//     pub fn build_msg(self, msg: Message, conn_info: ConnectionInfo) -> InternalMessage{
//         return InternalMessage{InternalMessageType: self, }
//     }
// }
>>>>>>> 9fadc5a7
<|MERGE_RESOLUTION|>--- conflicted
+++ resolved
@@ -227,21 +227,6 @@
     }
 }
 
-<<<<<<< HEAD
-#[derive(Debug)]
-pub struct InternalMessage {
-    pub msg: Message,
-    pub conn_info: ConnectionInfo,
-}
-
-#[derive(Debug)]
-pub enum ServerCommand {
-    AddTorrent {
-        input_path: String,
-        output_dir: String,
-    },
-}
-=======
 pub enum InternalMessage{
     CloseConnection,
     ForwardMessage{
@@ -255,19 +240,10 @@
     },
 }
 
-// impl InternalMessageType {
-//     pub fn from_id(internal_msg_id: u8) -> Option<InternalMessageType>{
-//         match internal_msg_id{
-//             0 => Some(Self::CloseConnection),
-//             1 => Some(Self::ForwardMessage),
-//             2 => Some(Self::MigrateWork),
-//             3 => Some(Self::UpdateStats),
-//             _ => None
-//         }
-//     }
-
-//     pub fn build_msg(self, msg: Message, conn_info: ConnectionInfo) -> InternalMessage{
-//         return InternalMessage{InternalMessageType: self, }
-//     }
-// }
->>>>>>> 9fadc5a7
+#[derive(Debug)]
+pub enum ServerCommand {
+    AddTorrent {
+        input_path: String,
+        output_dir: String,
+    },
+}
