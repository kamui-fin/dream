mod msg;
mod peer;
mod piece;
mod server;
mod tracker;
mod utils;

use anyhow::Result;
use log::info;
use server::start_server;
<<<<<<< HEAD
use tracker::parse_torrent_file;
use utils::gen_peer_id;
=======
// use tracker::parse_torrent_file;
// use utils::gen_peer_id;
>>>>>>> f2440bbd

const PORT: u16 = 6881;

#[tokio::main]
async fn main() -> Result<()> {
    pretty_env_logger::init();

<<<<<<< HEAD
    let peer_id = gen_peer_id();
    info!("Initialized peer {peer_id}");

    let meta_file = parse_torrent_file("debian.torrent")?;
    info!("Parsed metafile: {:#?}", meta_file);
=======
    // let peer_id = gen_peer_id();
    // info!("Initialized peer {peer_id}");

    // let meta_file = parse_torrent_file("debian.torrent")?;
    // info!("Parsed metafile: {:#?}", meta_file);
>>>>>>> f2440bbd

    start_server(PORT).await?;

    Ok(())
}<|MERGE_RESOLUTION|>--- conflicted
+++ resolved
@@ -1,20 +1,10 @@
 mod msg;
 mod peer;
 mod piece;
-mod server;
 mod tracker;
 mod utils;
 
 use anyhow::Result;
-use log::info;
-use server::start_server;
-<<<<<<< HEAD
-use tracker::parse_torrent_file;
-use utils::gen_peer_id;
-=======
-// use tracker::parse_torrent_file;
-// use utils::gen_peer_id;
->>>>>>> f2440bbd
 
 const PORT: u16 = 6881;
 
@@ -22,21 +12,13 @@
 async fn main() -> Result<()> {
     pretty_env_logger::init();
 
-<<<<<<< HEAD
-    let peer_id = gen_peer_id();
-    info!("Initialized peer {peer_id}");
-
-    let meta_file = parse_torrent_file("debian.torrent")?;
-    info!("Parsed metafile: {:#?}", meta_file);
-=======
     // let peer_id = gen_peer_id();
     // info!("Initialized peer {peer_id}");
 
     // let meta_file = parse_torrent_file("debian.torrent")?;
     // info!("Parsed metafile: {:#?}", meta_file);
->>>>>>> f2440bbd
 
-    start_server(PORT).await?;
+    // start_server(PORT).await?;
 
     Ok(())
 }